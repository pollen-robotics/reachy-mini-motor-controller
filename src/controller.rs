--- conflicted
+++ resolved
@@ -107,21 +107,13 @@
         pos.extend(sts3215::sync_read_present_position(
             &self.dph_v1,
             self.serial_port.as_mut(),
-<<<<<<< HEAD
             &[BODY_ROTATION_ID, ANTENNA_LEFT_ID, ANTENNA_RIGHT_ID],
-=======
-            &[11, 21, 22],
->>>>>>> 0cecb93c
         )?);
         
         pos.extend(xl330::sync_read_present_position(
             &self.dph_v2,
             self.serial_port.as_mut(),
-<<<<<<< HEAD
-            &STEWART_PLATFORM_IDS,
-=======
-            &[1, 2, 3, 4, 5, 6],
->>>>>>> 0cecb93c
+            &STEWART_PLATFORM_IDS,
         )?);
         
         pos.try_into()
@@ -139,22 +131,14 @@
         sts3215::sync_write_goal_position(
             &self.dph_v1,
             self.serial_port.as_mut(),
-<<<<<<< HEAD
             &[BODY_ROTATION_ID, ANTENNA_LEFT_ID, ANTENNA_RIGHT_ID],
-=======
-            &[11, 21, 22],
->>>>>>> 0cecb93c
             &positions[0..3],
         )?;
         
         xl330::sync_write_goal_position(
             &self.dph_v2,
             self.serial_port.as_mut(),
-<<<<<<< HEAD
-            &STEWART_PLATFORM_IDS,
-=======
-            &[1, 2, 3, 4, 5, 6],
->>>>>>> 0cecb93c
+            &STEWART_PLATFORM_IDS,
             &positions[3..9],
         )?;
         
@@ -171,11 +155,7 @@
         sts3215::sync_write_goal_position(
             &self.dph_v1,
             self.serial_port.as_mut(),
-<<<<<<< HEAD
             &[ANTENNA_LEFT_ID, ANTENNA_RIGHT_ID],
-=======
-            &[21, 22],
->>>>>>> 0cecb93c
             &positions,
         )?;
         Ok(())
@@ -282,6 +262,7 @@
         
         positions.try_into()
             .map_err(|v: Vec<f64>| format!("Expected 6 stewart positions, got {}", v.len()).into())
+    }
       
     pub fn read_stewart_platform_current(
         &mut self,
@@ -289,7 +270,7 @@
         let currents = xl330::sync_read_present_current(
             &self.dph_v2,
             self.serial_port.as_mut(),
-            &[1, 2, 3, 4, 5, 6],
+            &STEWART_PLATFORM_IDS,
         )?;
 
         Ok(currents.try_into().unwrap())
@@ -302,7 +283,7 @@
         xl330::sync_write_operating_mode(
             &self.dph_v2,
             self.serial_port.as_mut(),
-            &[1, 2, 3, 4, 5, 6],
+            &STEWART_PLATFORM_IDS,
             &[mode; 6],
         )?;
 
@@ -315,7 +296,7 @@
         let modes = xl330::sync_read_operating_mode(
             &self.dph_v2,
             self.serial_port.as_mut(),
-            &[1, 2, 3, 4, 5, 6],
+            &STEWART_PLATFORM_IDS,
         )?;
 
         Ok(modes.try_into().unwrap())
@@ -328,7 +309,7 @@
         sts3215::sync_write_mode(
             &self.dph_v1,
             self.serial_port.as_mut(),
-            &[21, 22],
+            &[ANTENNA_LEFT_ID, ANTENNA_RIGHT_ID],
             &[mode; 2],
         )?;
 
@@ -339,7 +320,7 @@
         &mut self,
         mode: u8,
     ) -> Result<(), Box<dyn std::error::Error>> {
-        sts3215::sync_write_mode(&self.dph_v1, self.serial_port.as_mut(), &[11], &[mode])?;
+        sts3215::sync_write_mode(&self.dph_v1, self.serial_port.as_mut(), &[BODY_ROTATION_ID], &[mode])?;
 
         Ok(())
     }
@@ -348,7 +329,7 @@
         sts3215::sync_write_torque_enable(
             &self.dph_v1,
             self.serial_port.as_mut(),
-            &[11],
+            &[BODY_ROTATION_ID],
             &[enable],
         )?;
 
@@ -359,7 +340,7 @@
         sts3215::sync_write_torque_enable(
             &self.dph_v1,
             self.serial_port.as_mut(),
-            &[21, 22],
+            &[ANTENNA_LEFT_ID, ANTENNA_RIGHT_ID],
             &[enable; 2],
         )?;
 
@@ -373,11 +354,10 @@
         xl330::sync_write_torque_enable(
             &self.dph_v2,
             self.serial_port.as_mut(),
-            &[1, 2, 3, 4, 5, 6],
+            &STEWART_PLATFORM_IDS,
             &[enable; 6],
         )?;
 
         Ok(())
- main
     }
 }