use std::time::Duration;

use rustypot::servo::dynamixel::xl330;

pub struct ReachyMiniMotorController {
    dph_v2: rustypot::DynamixelProtocolHandler,
    serial_port: Box<dyn serialport::SerialPort>,
}

impl ReachyMiniMotorController {
    pub fn new(serialport: &str) -> Result<Self, Box<dyn std::error::Error>> {
        let dph_v2 = rustypot::DynamixelProtocolHandler::v2();

        let serial_port = serialport::new(serialport, 1_000_000)
            .timeout(Duration::from_millis(10))
            .open()?;

        Ok(Self {
            dph_v2,
            serial_port,
        })
    }

    pub fn read_all_positions(&mut self) -> Result<[f64; 9], Box<dyn std::error::Error>> {
        let mut pos = Vec::new();

<<<<<<< HEAD
        pos.extend(xl330::sync_read_present_position(
            &self.dph_v2,
            self.serial_port.as_mut(),
            &vec![11, 21, 22, 1, 2, 3, 4, 5, 6],
=======
        pos.extend(sts3215::sync_read_present_position(
            &self.dph_v1,
            self.serial_port.as_mut(),
            &[11, 21, 22],
        )?);
        pos.extend(xl330::sync_read_present_position(
            &self.dph_v2,
            self.serial_port.as_mut(),
            &[1, 2, 3, 4, 5, 6],
>>>>>>> 0cecb93c
        )?);

        Ok(pos.try_into().unwrap())
    }

    pub fn set_all_goal_positions(
        &mut self,
        positions: [f64; 9],
    ) -> Result<(), Box<dyn std::error::Error>> {
<<<<<<< HEAD
        xl330::sync_write_goal_position(
            &self.dph_v2,
            self.serial_port.as_mut(),
            &vec![11, 21, 22, 1, 2, 3, 4, 5, 6],
            &positions,
=======
        sts3215::sync_write_goal_position(
            &self.dph_v1,
            self.serial_port.as_mut(),
            &[11, 21, 22],
            &positions[0..3],
        )?;
        xl330::sync_write_goal_position(
            &self.dph_v2,
            self.serial_port.as_mut(),
            &[1, 2, 3, 4, 5, 6],
            &positions[3..9],
>>>>>>> 0cecb93c
        )?;

        Ok(())
    }

    pub fn set_antennas_positions(
        &mut self,
        positions: [f64; 2],
    ) -> Result<(), Box<dyn std::error::Error>> {
        xl330::sync_write_goal_position(
            &self.dph_v2,
            self.serial_port.as_mut(),
            &[21, 22],
            &positions,
        )?;

        Ok(())
    }

    pub fn set_stewart_platform_position(
        &mut self,
        position: [f64; 6],
    ) -> Result<(), Box<dyn std::error::Error>> {
        xl330::sync_write_goal_position(
            &self.dph_v2,
            self.serial_port.as_mut(),
            &[1, 2, 3, 4, 5, 6],
            &position,
        )?;

        Ok(())
    }
    pub fn set_body_rotation(&mut self, position: f64) -> Result<(), Box<dyn std::error::Error>> {
        xl330::sync_write_goal_position(
            &self.dph_v2,
            self.serial_port.as_mut(),
            &[11],
            &[position],
        )?;

        Ok(())
    }

    pub fn enable_torque(&mut self) -> Result<(), Box<dyn std::error::Error>> {
        self.set_torque(true)
    }
    pub fn disable_torque(&mut self) -> Result<(), Box<dyn std::error::Error>> {
        self.set_torque(false)
    }

    fn set_torque(&mut self, enable: bool) -> Result<(), Box<dyn std::error::Error>> {
        xl330::sync_write_torque_enable(
            &self.dph_v2,
            self.serial_port.as_mut(),
            &[1, 2, 3, 4, 5, 6, 11, 21, 22],
            &[enable; 9],
        )?;

        Ok(())
    }

    pub fn set_stewart_platform_goal_current(
        &mut self,
        current: [i16; 6],
    ) -> Result<(), Box<dyn std::error::Error>> {
        xl330::sync_write_goal_current(
            &self.dph_v2,
            self.serial_port.as_mut(),
            &[1, 2, 3, 4, 5, 6],
            &current,
        )?;

        Ok(())
    }

    pub fn read_stewart_platform_current(
        &mut self,
    ) -> Result<[i16; 6], Box<dyn std::error::Error>> {
        let currents = xl330::sync_read_present_current(
            &self.dph_v2,
            self.serial_port.as_mut(),
            &[1, 2, 3, 4, 5, 6],
        )?;

        Ok(currents.try_into().unwrap())
    }

    pub fn set_stewart_platform_operating_mode(
        &mut self,
        mode: u8,
    ) -> Result<(), Box<dyn std::error::Error>> {
        xl330::sync_write_operating_mode(
            &self.dph_v2,
            self.serial_port.as_mut(),
            &[1, 2, 3, 4, 5, 6],
            &[mode; 6],
        )?;

        Ok(())
    }

    pub fn read_stewart_platform_operating_mode(
        &mut self,
    ) -> Result<[u8; 6], Box<dyn std::error::Error>> {
        let modes = xl330::sync_read_operating_mode(
            &self.dph_v2,
            self.serial_port.as_mut(),
            &[1, 2, 3, 4, 5, 6],
        )?;

        Ok(modes.try_into().unwrap())
    }

    pub fn set_antennas_operating_mode(
        &mut self,
        mode: u8,
    ) -> Result<(), Box<dyn std::error::Error>> {
        sts3215::sync_write_mode(
            &self.dph_v1,
            self.serial_port.as_mut(),
            &[21, 22],
            &[mode; 2],
        )?;

        Ok(())
    }

    pub fn set_body_rotation_operating_mode(
        &mut self,
        mode: u8,
    ) -> Result<(), Box<dyn std::error::Error>> {
        sts3215::sync_write_mode(&self.dph_v1, self.serial_port.as_mut(), &[11], &[mode])?;

        Ok(())
    }

    pub fn enable_body_rotation(&mut self, enable: bool) -> Result<(), Box<dyn std::error::Error>> {
        sts3215::sync_write_torque_enable(
            &self.dph_v1,
            self.serial_port.as_mut(),
            &[11],
            &[enable],
        )?;

        Ok(())
    }

    pub fn enable_antennas(&mut self, enable: bool) -> Result<(), Box<dyn std::error::Error>> {
        sts3215::sync_write_torque_enable(
            &self.dph_v1,
            self.serial_port.as_mut(),
            &[21, 22],
            &[enable; 2],
        )?;

        Ok(())
    }

    pub fn enable_stewart_platform(
        &mut self,
        enable: bool,
    ) -> Result<(), Box<dyn std::error::Error>> {
        xl330::sync_write_torque_enable(
            &self.dph_v2,
            self.serial_port.as_mut(),
            &[1, 2, 3, 4, 5, 6],
            &[enable; 6],
        )?;

        Ok(())
    }
}<|MERGE_RESOLUTION|>--- conflicted
+++ resolved
@@ -24,23 +24,11 @@
     pub fn read_all_positions(&mut self) -> Result<[f64; 9], Box<dyn std::error::Error>> {
         let mut pos = Vec::new();
 
-<<<<<<< HEAD
         pos.extend(xl330::sync_read_present_position(
             &self.dph_v2,
             self.serial_port.as_mut(),
             &vec![11, 21, 22, 1, 2, 3, 4, 5, 6],
-=======
-        pos.extend(sts3215::sync_read_present_position(
-            &self.dph_v1,
-            self.serial_port.as_mut(),
-            &[11, 21, 22],
         )?);
-        pos.extend(xl330::sync_read_present_position(
-            &self.dph_v2,
-            self.serial_port.as_mut(),
-            &[1, 2, 3, 4, 5, 6],
->>>>>>> 0cecb93c
-        )?);
 
         Ok(pos.try_into().unwrap())
     }
@@ -49,25 +37,11 @@
         &mut self,
         positions: [f64; 9],
     ) -> Result<(), Box<dyn std::error::Error>> {
-<<<<<<< HEAD
         xl330::sync_write_goal_position(
             &self.dph_v2,
             self.serial_port.as_mut(),
             &vec![11, 21, 22, 1, 2, 3, 4, 5, 6],
             &positions,
-=======
-        sts3215::sync_write_goal_position(
-            &self.dph_v1,
-            self.serial_port.as_mut(),
-            &[11, 21, 22],
-            &positions[0..3],
-        )?;
-        xl330::sync_write_goal_position(
-            &self.dph_v2,
-            self.serial_port.as_mut(),
-            &[1, 2, 3, 4, 5, 6],
-            &positions[3..9],
->>>>>>> 0cecb93c
         )?;
 
         Ok(())
