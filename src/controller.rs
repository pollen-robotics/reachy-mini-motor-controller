use std::time::Duration;
use rustypot::servo::{dynamixel::xl330, feetech::sts3215};

// Constants for motor IDs
const BODY_ROTATION_ID: u8 = 11;
const ANTENNA_LEFT_ID: u8 = 21;
const ANTENNA_RIGHT_ID: u8 = 22;
const STEWART_PLATFORM_IDS: [u8; 6] = [1, 2, 3, 4, 5, 6];

// Serial configuration
const DEFAULT_BAUD_RATE: u32 = 1_000_000;
const DEFAULT_TIMEOUT_MS: u64 = 10;

// Motor limits
const POSITION_MIN: f64 = -180.0;
const POSITION_MAX: f64 = 180.0;
const MAX_RETRIES: u8 = 3;
const RETRY_DELAY_MS: u64 = 5;

/// Motor controller for Reachy Mini
/// 
/// This struct is NOT thread-safe. For concurrent access, wrap in a Mutex.
/// The Python bindings handle this automatically.
pub struct ReachyMiniMotorController {
    dph_v1: rustypot::DynamixelProtocolHandler,
    dph_v2: rustypot::DynamixelProtocolHandler,
    serial_port: Box<dyn serialport::SerialPort>,
}

impl ReachyMiniMotorController {
    pub fn new(serialport: &str) -> Result<Self, Box<dyn std::error::Error>> {
        let dph_v1 = rustypot::DynamixelProtocolHandler::v1();
        let dph_v2 = rustypot::DynamixelProtocolHandler::v2();
        let serial_port = serialport::new(serialport, DEFAULT_BAUD_RATE)
            .timeout(Duration::from_millis(DEFAULT_TIMEOUT_MS))
            .open()?;
        
        let mut controller = Self {
            dph_v1,
            dph_v2,
            serial_port,
        };
        
        // Ping all motors on startup
        controller.ping_all_motors()?;
        
        Ok(controller)
    }
    
    /// Ping all motors to ensure they're responsive
    pub fn ping_all_motors(&mut self) -> Result<(), Box<dyn std::error::Error>> {
        // Check STS3215 motors
        for &id in &[BODY_ROTATION_ID, ANTENNA_LEFT_ID, ANTENNA_RIGHT_ID] {
            let mut retries = 0;
            loop {
                match sts3215::ping(&self.dph_v1, self.serial_port.as_mut(), id) {
                    Ok(_) => break,
                    Err(_) if retries < MAX_RETRIES => {
                        retries += 1;
                        std::thread::sleep(Duration::from_millis(RETRY_DELAY_MS));
                    }
                    Err(e) => {
                        return Err(format!("Motor {} not responding after {} retries: {}", id, retries, e).into());
                    }
                }
            }
        }
        
        // Check XL330 motors
        for &id in &STEWART_PLATFORM_IDS {
            let mut retries = 0;
            loop {
                match xl330::ping(&self.dph_v2, self.serial_port.as_mut(), id) {
                    Ok(_) => break,
                    Err(_) if retries < MAX_RETRIES => {
                        retries += 1;
                        std::thread::sleep(Duration::from_millis(RETRY_DELAY_MS));
                    }
                    Err(e) => {
                        return Err(format!("Motor {} not responding after {} retries: {}", id, retries, e).into());
                    }
                }
            }
        }
        
        Ok(())
    }
    
    /// Validate that positions are within acceptable bounds
    fn validate_positions(positions: &[f64]) -> Result<(), Box<dyn std::error::Error>> {
        for (i, &pos) in positions.iter().enumerate() {
            if pos < POSITION_MIN || pos > POSITION_MAX {
                return Err(format!(
                    "Position {} out of bounds: {} (must be between {} and {})",
                    i, pos, POSITION_MIN, POSITION_MAX
                ).into());
            }
        }
        Ok(())
    }
    
    /// Read current positions of all motors
    /// Returns positions in order: [body_rotation, antenna_left, antenna_right, stewart_1..6]
    pub fn read_all_positions(&mut self) -> Result<[f64; 9], Box<dyn std::error::Error>> {
        let mut pos = Vec::new();
        
        pos.extend(sts3215::sync_read_present_position(
            &self.dph_v1,
            self.serial_port.as_mut(),
            &[BODY_ROTATION_ID, ANTENNA_LEFT_ID, ANTENNA_RIGHT_ID],
        )?);
        
        pos.extend(xl330::sync_read_present_position(
            &self.dph_v2,
            self.serial_port.as_mut(),
            &STEWART_PLATFORM_IDS,
        )?);
        
        pos.try_into()
            .map_err(|v: Vec<f64>| format!("Expected 9 positions, got {}", v.len()).into())
    }
    
    /// Set goal positions for all motors
    /// positions: [body_rotation, antenna_left, antenna_right, stewart_1..6]
    pub fn set_all_goal_positions(
        &mut self,
        positions: [f64; 9],
    ) -> Result<(), Box<dyn std::error::Error>> {
        Self::validate_positions(&positions)?;
        
        sts3215::sync_write_goal_position(
            &self.dph_v1,
            self.serial_port.as_mut(),
            &[BODY_ROTATION_ID, ANTENNA_LEFT_ID, ANTENNA_RIGHT_ID],
            &positions[0..3],
        )?;
        
        xl330::sync_write_goal_position(
            &self.dph_v2,
            self.serial_port.as_mut(),
            &STEWART_PLATFORM_IDS,
            &positions[3..9],
        )?;
        
        Ok(())
    }
    
    /// Set goal positions for antenna motors
    pub fn set_antennas_positions(
        &mut self,
        positions: [f64; 2],
    ) -> Result<(), Box<dyn std::error::Error>> {
        Self::validate_positions(&positions)?;
        
        sts3215::sync_write_goal_position(
            &self.dph_v1,
            self.serial_port.as_mut(),
            &[ANTENNA_LEFT_ID, ANTENNA_RIGHT_ID],
            &positions,
        )?;
        Ok(())
    }
    
    /// Set goal positions for Stewart platform motors
    pub fn set_stewart_platform_position(
        &mut self,
        position: [f64; 6],
    ) -> Result<(), Box<dyn std::error::Error>> {
        Self::validate_positions(&position)?;
        
        xl330::sync_write_goal_position(
            &self.dph_v2,
            self.serial_port.as_mut(),
            &STEWART_PLATFORM_IDS,
            &position,
        )?;
        Ok(())
    }
    
    /// Set body rotation position
    pub fn set_body_rotation(&mut self, position: f64) -> Result<(), Box<dyn std::error::Error>> {
        Self::validate_positions(&[position])?;
        
        sts3215::sync_write_goal_position(
            &self.dph_v1,
            self.serial_port.as_mut(),
            &[BODY_ROTATION_ID],
            &[position],
        )?;
        Ok(())
    }
    
    /// Enable torque on all motors
    pub fn enable_torque(&mut self) -> Result<(), Box<dyn std::error::Error>> {
        self.set_torque(true)
    }
    
    /// Disable torque on all motors
    pub fn disable_torque(&mut self) -> Result<(), Box<dyn std::error::Error>> {
        self.set_torque(false)
    }
    
    fn set_torque(&mut self, enable: bool) -> Result<(), Box<dyn std::error::Error>> {
        sts3215::sync_write_torque_enable(
            &self.dph_v1,
            self.serial_port.as_mut(),
            &[BODY_ROTATION_ID, ANTENNA_LEFT_ID, ANTENNA_RIGHT_ID],
            &[enable; 3],
        )?;
        
        xl330::sync_write_torque_enable(
            &self.dph_v2,
            self.serial_port.as_mut(),
            &STEWART_PLATFORM_IDS,
            &[enable; 6],
        )?;
        
        Ok(())
    }
    
    /// Set goal current for Stewart platform motors
    pub fn set_stewart_platform_goal_current(
        &mut self,
        current: [i16; 6],
    ) -> Result<(), Box<dyn std::error::Error>> {
        xl330::sync_write_goal_current(
            &self.dph_v2,
            self.serial_port.as_mut(),
            &STEWART_PLATFORM_IDS,
            &current,
        )?;
        Ok(())
    }

    pub fn read_stewart_platform_current(
        &mut self,
    ) -> Result<[i16; 6], Box<dyn std::error::Error>> {
        let currents = xl330::sync_read_present_current(
            &self.dph_v2,
            self.serial_port.as_mut(),
<<<<<<< HEAD
            &STEWART_PLATFORM_IDS,
        )?;
        
        currents.try_into()
            .map_err(|v: Vec<i16>| format!("Expected 6 current values, got {}", v.len()).into())
    }
    
    // Additional methods for API symmetry
    
    /// Read only body rotation position
    pub fn read_body_rotation(&mut self) -> Result<f64, Box<dyn std::error::Error>> {
        sts3215::read_present_position(&self.dph_v1, self.serial_port.as_mut(), BODY_ROTATION_ID)
            .map_err(|e| e.into())
    }
    
    /// Read only antenna positions
    pub fn read_antenna_positions(&mut self) -> Result<[f64; 2], Box<dyn std::error::Error>> {
        let positions = sts3215::sync_read_present_position(
            &self.dph_v1,
            self.serial_port.as_mut(),
            &[ANTENNA_LEFT_ID, ANTENNA_RIGHT_ID],
        )?;
        
        positions.try_into()
            .map_err(|v: Vec<f64>| format!("Expected 2 antenna positions, got {}", v.len()).into())
    }
    
    /// Read Stewart platform positions
    pub fn read_stewart_platform_positions(&mut self) -> Result<[f64; 6], Box<dyn std::error::Error>> {
        let positions = xl330::sync_read_present_position(
            &self.dph_v2,
            self.serial_port.as_mut(),
            &STEWART_PLATFORM_IDS,
        )?;
        
        positions.try_into()
            .map_err(|v: Vec<f64>| format!("Expected 6 stewart positions, got {}", v.len()).into())
=======
            &[1, 2, 3, 4, 5, 6],
        )?;

        Ok(currents.try_into().unwrap())
    }

    pub fn set_stewart_platform_operating_mode(
        &mut self,
        mode: u8,
    ) -> Result<(), Box<dyn std::error::Error>> {
        xl330::sync_write_operating_mode(
            &self.dph_v2,
            self.serial_port.as_mut(),
            &[1, 2, 3, 4, 5, 6],
            &[mode; 6],
        )?;

        Ok(())
    }

    pub fn read_stewart_platform_operating_mode(
        &mut self,
    ) -> Result<[u8; 6], Box<dyn std::error::Error>> {
        let modes = xl330::sync_read_operating_mode(
            &self.dph_v2,
            self.serial_port.as_mut(),
            &[1, 2, 3, 4, 5, 6],
        )?;

        Ok(modes.try_into().unwrap())
    }

    pub fn set_antennas_operating_mode(
        &mut self,
        mode: u8,
    ) -> Result<(), Box<dyn std::error::Error>> {
        sts3215::sync_write_mode(
            &self.dph_v1,
            self.serial_port.as_mut(),
            &[21, 22],
            &[mode; 2],
        )?;

        Ok(())
    }

    pub fn set_body_rotation_operating_mode(
        &mut self,
        mode: u8,
    ) -> Result<(), Box<dyn std::error::Error>> {
        sts3215::sync_write_mode(&self.dph_v1, self.serial_port.as_mut(), &[11], &[mode])?;

        Ok(())
    }

    pub fn enable_body_rotation(&mut self, enable: bool) -> Result<(), Box<dyn std::error::Error>> {
        sts3215::sync_write_torque_enable(
            &self.dph_v1,
            self.serial_port.as_mut(),
            &[11],
            &[enable],
        )?;

        Ok(())
    }

    pub fn enable_antennas(&mut self, enable: bool) -> Result<(), Box<dyn std::error::Error>> {
        sts3215::sync_write_torque_enable(
            &self.dph_v1,
            self.serial_port.as_mut(),
            &[21, 22],
            &[enable; 2],
        )?;

        Ok(())
    }

    pub fn enable_stewart_platform(
        &mut self,
        enable: bool,
    ) -> Result<(), Box<dyn std::error::Error>> {
        xl330::sync_write_torque_enable(
            &self.dph_v2,
            self.serial_port.as_mut(),
            &[1, 2, 3, 4, 5, 6],
            &[enable; 6],
        )?;

        Ok(())
>>>>>>> 811f340e
    }
}<|MERGE_RESOLUTION|>--- conflicted
+++ resolved
@@ -238,7 +238,6 @@
         let currents = xl330::sync_read_present_current(
             &self.dph_v2,
             self.serial_port.as_mut(),
-<<<<<<< HEAD
             &STEWART_PLATFORM_IDS,
         )?;
         
@@ -276,7 +275,6 @@
         
         positions.try_into()
             .map_err(|v: Vec<f64>| format!("Expected 6 stewart positions, got {}", v.len()).into())
-=======
             &[1, 2, 3, 4, 5, 6],
         )?;
 
@@ -366,6 +364,5 @@
         )?;
 
         Ok(())
->>>>>>> 811f340e
     }
 }