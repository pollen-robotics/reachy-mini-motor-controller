use std::time::Duration;

use rustypot::servo::dynamixel::xl330;

pub struct ReachyMiniMotorController {
    dph_v2: rustypot::DynamixelProtocolHandler,
    serial_port: Box<dyn serialport::SerialPort>,
}

impl ReachyMiniMotorController {
    pub fn new(serialport: &str) -> Result<Self, Box<dyn std::error::Error>> {
        let dph_v2 = rustypot::DynamixelProtocolHandler::v2();

        let serial_port = serialport::new(serialport, 1_000_000)
            .timeout(Duration::from_millis(10))
            .open()?;

        Ok(Self {
            dph_v2,
            serial_port,
        })
    }

    pub fn check_missing_ids(&mut self) -> Result<Vec<u8>, Box<dyn std::error::Error>> {
        let mut missing_ids = Vec::new();

<<<<<<< HEAD
        for id in [1, 2, 3, 4, 5, 6, 11, 21, 22] {
            if let Err(_) = xl330::read_id(&self.dph_v2, self.serial_port.as_mut(), id) {
=======
        for id in [11, 21, 22] {
            if sts3215::read_id(&self.dph_v1, self.serial_port.as_mut(), id).is_err() {
                missing_ids.push(id);
            }
        }
        for id in [1, 2, 3, 4, 5, 6] {
            if xl330::read_id(&self.dph_v2, self.serial_port.as_mut(), id).is_err() {
>>>>>>> 83dd8166
                missing_ids.push(id);
            }
        }

        Ok(missing_ids)
    }

    pub fn read_all_positions(&mut self) -> Result<[f64; 9], Box<dyn std::error::Error>> {
        let mut pos = Vec::new();

        pos.extend(xl330::sync_read_present_position(
            &self.dph_v2,
            self.serial_port.as_mut(),
            &vec![11, 21, 22, 1, 2, 3, 4, 5, 6],
        )?);

        Ok(pos.try_into().unwrap())
    }

    pub fn set_all_goal_positions(
        &mut self,
        positions: [f64; 9],
    ) -> Result<(), Box<dyn std::error::Error>> {
        xl330::sync_write_goal_position(
            &self.dph_v2,
            self.serial_port.as_mut(),
            &vec![11, 21, 22, 1, 2, 3, 4, 5, 6],
            &positions,
        )?;

        Ok(())
    }

    pub fn set_antennas_positions(
        &mut self,
        positions: [f64; 2],
    ) -> Result<(), Box<dyn std::error::Error>> {
        xl330::sync_write_goal_position(
            &self.dph_v2,
            self.serial_port.as_mut(),
            &[21, 22],
            &positions,
        )?;

        Ok(())
    }

    pub fn set_stewart_platform_position(
        &mut self,
        position: [f64; 6],
    ) -> Result<(), Box<dyn std::error::Error>> {
        xl330::sync_write_goal_position(
            &self.dph_v2,
            self.serial_port.as_mut(),
            &[1, 2, 3, 4, 5, 6],
            &position,
        )?;

        Ok(())
    }
    pub fn set_body_rotation(&mut self, position: f64) -> Result<(), Box<dyn std::error::Error>> {
        xl330::sync_write_goal_position(
            &self.dph_v2,
            self.serial_port.as_mut(),
            &[11],
            &[position],
        )?;

        Ok(())
    }

    pub fn is_torque_enabled(&mut self) -> Result<bool, Box<dyn std::error::Error>> {
        let xl_torque = xl330::sync_read_torque_enable(
            &self.dph_v2,
            self.serial_port.as_mut(),
            &[1, 2, 3, 4, 5, 6, 11, 21, 22],
        )?;

        Ok(xl_torque.iter().all(|&x| x))
    }

    pub fn enable_torque(&mut self) -> Result<(), Box<dyn std::error::Error>> {
        self.set_torque(true)
    }
    pub fn disable_torque(&mut self) -> Result<(), Box<dyn std::error::Error>> {
        self.set_torque(false)
    }

    fn set_torque(&mut self, enable: bool) -> Result<(), Box<dyn std::error::Error>> {
        xl330::sync_write_torque_enable(
            &self.dph_v2,
            self.serial_port.as_mut(),
            &[1, 2, 3, 4, 5, 6, 11, 21, 22],
            &[enable; 9],
        )?;

        Ok(())
    }

    pub fn set_stewart_platform_goal_current(
        &mut self,
        current: [i16; 6],
    ) -> Result<(), Box<dyn std::error::Error>> {
        xl330::sync_write_goal_current(
            &self.dph_v2,
            self.serial_port.as_mut(),
            &[1, 2, 3, 4, 5, 6],
            &current,
        )?;

        Ok(())
    }

    pub fn read_stewart_platform_current(
        &mut self,
    ) -> Result<[i16; 6], Box<dyn std::error::Error>> {
        let currents = xl330::sync_read_present_current(
            &self.dph_v2,
            self.serial_port.as_mut(),
            &[1, 2, 3, 4, 5, 6],
        )?;

        Ok(currents.try_into().unwrap())
    }

    pub fn set_stewart_platform_operating_mode(
        &mut self,
        mode: u8,
    ) -> Result<(), Box<dyn std::error::Error>> {
        xl330::sync_write_operating_mode(
            &self.dph_v2,
            self.serial_port.as_mut(),
            &[1, 2, 3, 4, 5, 6],
            &[mode; 6],
        )?;

        Ok(())
    }

    pub fn read_stewart_platform_operating_mode(
        &mut self,
    ) -> Result<[u8; 6], Box<dyn std::error::Error>> {
        let modes = xl330::sync_read_operating_mode(
            &self.dph_v2,
            self.serial_port.as_mut(),
            &[1, 2, 3, 4, 5, 6],
        )?;

        Ok(modes.try_into().unwrap())
    }

    pub fn set_antennas_operating_mode(
        &mut self,
        mode: u8,
    ) -> Result<(), Box<dyn std::error::Error>> {
        xl330::sync_write_operating_mode(
            &self.dph_v2,
            self.serial_port.as_mut(),
            &[21, 22],
            &[mode; 2],
        )?;

        Ok(())
    }

    pub fn set_body_rotation_operating_mode(
        &mut self,
        mode: u8,
    ) -> Result<(), Box<dyn std::error::Error>> {
        xl330::sync_write_operating_mode(&self.dph_v2, self.serial_port.as_mut(), &[11], &[mode])?;

        Ok(())
    }

    pub fn enable_body_rotation(&mut self, enable: bool) -> Result<(), Box<dyn std::error::Error>> {
        xl330::sync_write_torque_enable(&self.dph_v2, self.serial_port.as_mut(), &[11], &[enable])?;

        Ok(())
    }

    pub fn enable_antennas(&mut self, enable: bool) -> Result<(), Box<dyn std::error::Error>> {
        xl330::sync_write_torque_enable(
            &self.dph_v2,
            self.serial_port.as_mut(),
            &[21, 22],
            &[enable; 2],
        )?;

        Ok(())
    }

    pub fn enable_stewart_platform(
        &mut self,
        enable: bool,
    ) -> Result<(), Box<dyn std::error::Error>> {
        xl330::sync_write_torque_enable(
            &self.dph_v2,
            self.serial_port.as_mut(),
            &[1, 2, 3, 4, 5, 6],
            &[enable; 6],
        )?;

        Ok(())
    }
}<|MERGE_RESOLUTION|>--- conflicted
+++ resolved
@@ -24,21 +24,11 @@
     pub fn check_missing_ids(&mut self) -> Result<Vec<u8>, Box<dyn std::error::Error>> {
         let mut missing_ids = Vec::new();
 
-<<<<<<< HEAD
         for id in [1, 2, 3, 4, 5, 6, 11, 21, 22] {
-            if let Err(_) = xl330::read_id(&self.dph_v2, self.serial_port.as_mut(), id) {
-=======
-        for id in [11, 21, 22] {
-            if sts3215::read_id(&self.dph_v1, self.serial_port.as_mut(), id).is_err() {
+            if xl330::read_id(&self.dph_v2, self.serial_port.as_mut(), id).is_err() {
                 missing_ids.push(id);
             }
         }
-        for id in [1, 2, 3, 4, 5, 6] {
-            if xl330::read_id(&self.dph_v2, self.serial_port.as_mut(), id).is_err() {
->>>>>>> 83dd8166
-                missing_ids.push(id);
-            }
-        }
 
         Ok(missing_ids)
     }
